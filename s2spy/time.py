--- conflicted
+++ resolved
@@ -55,11 +55,8 @@
 import numpy as np
 import pandas as pd
 import xarray as xr
-<<<<<<< HEAD
 from . import _resample
 from ._base_calendar import BaseCalendar
-=======
->>>>>>> 59022899
 
 
 PandasData = (pd.Series, pd.DataFrame)
@@ -197,7 +194,7 @@
             interval (pd.Interval): Pandas interval.
 
         Returns:
-            str: String in the form of '(2020-50, 2020-51]'
+            str: String in the form of '(2020 Jan, 2020 Feb]'
         """
         left = interval.left.strftime("%Y %b")
         right = interval.right.strftime("%Y %b")
@@ -307,7 +304,6 @@
         props = ", ".join(
             [f"{k}={v}" for k, v in self.__dict__.items() if not k.startswith("_")]
         )
-<<<<<<< HEAD
         return f"WeeklyCalendar({props})"
 
 
@@ -398,56 +394,4 @@
         resampled_data = _resample.resample_xarray(mapped_calendar, input_data)
 
     # mark target periods before returning the resampled data
-    return _resample.mark_target_period(mapped_calendar, resampled_data)
-=======
-        return f"AdventCalendar({props})"
-
-    @property
-    def flat(self):
-        if self._intervals is not None:
-            return self._intervals.stack()
-        raise ValueError("The calendar is not initialized with intervals yet."
-                         "use `map_years` or `map_to_data` methods to set it up.")
-
-    def discard(self, max_lag):  # or "set_max_lag"
-        """Only keep indices up to the given max lag."""
-        # or think of a nicer way to discard unneeded info
-        raise NotImplementedError
-
-    def _mark_target_period(
-        self, input_data: Union[pd.DataFrame, xr.Dataset]
-    ) -> Union[pd.DataFrame, xr.Dataset]:
-        """Mark interval periods that fall within the given number of target periods.
-
-        Pass a pandas Series/DataFrame with an 'i_interval' column, or an xarray
-        DataArray/Dataset with an 'i_interval' coordinate axis. It will return an
-        object with an added column in the Series/DataFrame or an
-        added coordinate axis in the DataSet called 'target'. This is a boolean
-        indicating whether the index time interval is a target period or not. This is
-        determined by the instance variable 'n_targets'.
-
-        Args:
-            input_data: Input data for resampling. For a Pandas object, one of its
-            columns must be called 'i_interval'. An xarray object requires a coordinate
-            axis named 'i_interval' containing an interval counter for every period.
-
-        Returns:
-            Input data with boolean marked target periods, similar data format as
-                given inputs.
-        """
-        if isinstance(input_data, PandasData):
-            input_data['target'] = np.zeros(input_data.index.size, dtype=bool)
-            input_data['target'] = input_data['target'].where(
-               input_data['i_interval'] >= self._n_targets, other=True)
-
-        else:
-            #input data is xr.Dataset
-            target = input_data['i_interval'] < self._n_targets
-            input_data = input_data.assign_coords(coords={'target': target})
-
-        return input_data
-
-    def get_lagged_indices(self, lag=1):  # noqa
-        """Return indices shifted backward by given lag."""
-        raise NotImplementedError
->>>>>>> 59022899
+    return _resample.mark_target_period(mapped_calendar, resampled_data)