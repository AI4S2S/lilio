"""Tests for the s2s.rgdr module."""
import matplotlib
import matplotlib.pyplot as plt
import numpy as np
import pandas as pd
import pytest
import xarray as xr
from s2spy import RGDR
from s2spy.rgdr import rgdr
from s2spy.rgdr import utils
from s2spy.time import AdventCalendar
from s2spy.time import resample


TEST_FILE_PATH = "./tests/test_rgdr/test_data"

"""Setting this matplotlib setting is required for running tests on windows. If this
option is not set, matplotlib tries to use an interactive backend, which will result in
a "_tkinter.TclError"."""
matplotlib.use("Agg")

# pylint: disable=protected-access


@pytest.fixture(autouse=True, scope="class")
def dummy_calendar():
    return AdventCalendar(anchor=(8, 31), freq="30d")


@pytest.fixture(autouse=True, scope="module")
def raw_target():
    return xr.open_dataset(f"{TEST_FILE_PATH}/tf5_nc5_dendo_80d77.nc").sel(cluster=3)


@pytest.fixture(autouse=True, scope="module")
def raw_field():
    return xr.open_dataset(
        f"{TEST_FILE_PATH}/sst_daily_1979-2018_5deg_Pacific_175_240E_25_50N.nc"
    )


@pytest.fixture(autouse=True, scope="class")
def example_field(raw_field, dummy_calendar):
    cal = dummy_calendar.map_to_data(raw_field)
    return resample(cal, raw_field).sst.isel(i_interval=1)


@pytest.fixture(autouse=True, scope="class")
def example_field_multiple_lags(raw_field, dummy_calendar):
    cal = dummy_calendar.map_to_data(raw_field)
    return resample(cal, raw_field).sst.isel(i_interval=slice(1, 4))


@pytest.fixture(autouse=True, scope="class")
def example_target(raw_target, raw_field, dummy_calendar):
    cal = dummy_calendar.map_to_data(raw_field)
    return resample(cal, raw_target).ts.isel(i_interval=0)


@pytest.fixture(scope="class")
def example_corr(example_target, example_field):
    return rgdr.correlation(example_field, example_target, corr_dim="anchor_year")


@pytest.fixture(autouse=True, scope="class")
def expected_labels():
    return np.array(
        [
            [0.0, 0.0, 0.0, 0.0, -1.0, -1.0, 0.0, -2.0, -2.0, -2.0, 0.0, 0.0, 0.0],
            [0.0, 0.0, 0.0, 0.0, 0.0, 0.0, 0.0, 0.0, -2.0, -2.0, -2.0, 0.0, 0.0],
            [0.0, 0.0, 0.0, 0.0, 0.0, 0.0, 0.0, 0.0, -2.0, -2.0, -2.0, 0.0, 0.0],
            [0.0, 0.0, 1.0, 1.0, 0.0, 0.0, 0.0, 0.0, 0.0, 0.0, -2.0, 0.0, 0.0],
            [1.0, 1.0, 1.0, 0.0, 0.0, 0.0, 0.0, 0.0, -2.0, -2.0, -2.0, -2.0, -2.0],
        ]
    )


class TestCorrelation:
    """Validates that the correlation ufunc works, as well as the input checks."""

    @pytest.fixture(autouse=True)
    def dummy_dataarray(self):
        time = pd.date_range("20161001", "20211001", freq="60d")

        return xr.DataArray(
            np.tile(np.arange(len(time)), (2, 2, 1)),
            dims=["lat", "lon", "time"],
            coords={
                "time": time,
                "lat": np.arange(0, 2),
                "lon": np.arange(0, 2),
            },
        )

    @pytest.fixture(autouse=True)
    def dummy_timeseries(self, dummy_dataarray):
        return dummy_dataarray.isel(lat=0, lon=0).drop_vars(["lat", "lon"])

    def test_pearsonr(self):
        result = rgdr._pearsonr_nan([0, 0, 1], [0, 1, 1])
        expected = (0.5, 0.66666667)
        np.testing.assert_array_almost_equal(result, expected)

    def test_pearsonr_nan(self):
        result = rgdr._pearsonr_nan([np.nan, 0, 1], [0, 1, 1])
        expected = (np.nan, np.nan)
        np.testing.assert_array_almost_equal(result, expected)

    def test_correlation(self, dummy_dataarray, dummy_timeseries):
        c_val, p_val = rgdr.correlation(dummy_dataarray, dummy_timeseries)

        np.testing.assert_equal(c_val.values, 1)
        np.testing.assert_equal(p_val.values, 0)

    def test_correlation_dim_name(self, dummy_dataarray, dummy_timeseries):
        da = dummy_dataarray.rename({"time": "i_interval"})
        ts = dummy_timeseries.rename({"time": "i_interval"})
        c_val, p_val = rgdr.correlation(da, ts, corr_dim="i_interval")

        np.testing.assert_equal(c_val.values, 1)
        np.testing.assert_equal(p_val.values, 0)

    def test_correlation_wrong_target_dim_name(self, dummy_dataarray, dummy_timeseries):
        ts = dummy_timeseries.rename({"time": "dummy"})
        with pytest.raises(AssertionError):
            rgdr.correlation(dummy_dataarray, ts)

    def test_correlation_wrong_field_dim_name(self, dummy_dataarray, dummy_timeseries):
        da = dummy_dataarray.rename({"time": "dummy"})
        with pytest.raises(AssertionError):
            rgdr.correlation(da, dummy_timeseries)

    def test_correlation_wrong_target_dims(self, dummy_dataarray):
        ts = dummy_dataarray.rename({"lat": "latitude"})
        with pytest.raises(AssertionError):
            rgdr.correlation(dummy_dataarray, ts)

    def test_partial_correlation(self):
        with pytest.raises(NotImplementedError):
            rgdr.partial_correlation("field", "target", "z")

    def test_regression(self):
        with pytest.raises(NotImplementedError):
            rgdr.regression("field", "target")


class TestDBSCAN:
    """Separately validates that the DBSCAN-based clustering works as expected."""

    @pytest.fixture(autouse=True)
    def dummy_dbscan_params(self):
        return {"alpha": 0.05, "eps": 600, "min_area": 1000**2}

    def test_dbscan(
        self, example_corr, example_field, dummy_dbscan_params, expected_labels
    ):
        corr, p_val = example_corr

        clusters = rgdr.masked_spherical_dbscan(
            example_field, corr, p_val, dummy_dbscan_params
        )
        clusters = utils.cluster_labels_to_ints(clusters)

        np.testing.assert_array_equal(clusters["cluster_labels"], expected_labels)

    def test_dbscan_min_area(
        self, example_corr, example_field, dummy_dbscan_params, expected_labels
    ):
        corr, p_val = example_corr
        dbscan_params = dummy_dbscan_params
        dbscan_params["min_area"] = 3000**2
        clusters = rgdr.masked_spherical_dbscan(
            example_field, corr, p_val, dbscan_params
        )
        clusters = utils.cluster_labels_to_ints(clusters)

        expected_labels[expected_labels == -1] = 0  # Small -1 cluster is missing

        np.testing.assert_array_equal(clusters["cluster_labels"], expected_labels)


class TestRGDR:
    """Test RGDR and its methods."""

    @pytest.fixture(autouse=True)
    def dummy_rgdr(self):
        return RGDR(min_area_km2=1000**2)

    def test_init(self):
        rgdr = RGDR(min_area_km2=1000**2)
        assert isinstance(rgdr, RGDR)

    def test_transform_before_fit(self, dummy_rgdr, example_field):
        "Should fail as RGDR first has to be fit to (training) data."
        with pytest.raises(ValueError):
            dummy_rgdr.transform(example_field)

    def test_fit(self, dummy_rgdr, example_field, example_target):
        dummy_rgdr.fit(example_field, example_target)
        assert dummy_rgdr._area is not None

    def test_transform(self, dummy_rgdr, example_field, example_target):
        dummy_rgdr.fit(example_field, example_target)
        clustered_data = dummy_rgdr.transform(example_field)
        clustered_data = utils.cluster_labels_to_ints(clustered_data)
        cluster_labels = np.array([-1, -2, 1])
        np.testing.assert_array_equal(clustered_data["cluster_labels"], cluster_labels)

    def test_fit_transform_fits(self, example_field, example_target):
        # Ensures that after fit_transform, the rgdr object is fit.
        rgdr = RGDR()
        _ = rgdr.fit_transform(example_field, example_target)
        assert rgdr._area is not None

    def test_fit_transform(self, example_field, example_target):
        rgdr = RGDR(min_area_km2=1000**2)
        clustered_data = rgdr.fit_transform(example_field, example_target)
        cluster_labels = np.array(
            ["lag:1_cluster:-1", "lag:1_cluster:-2", "lag:1_cluster:1"]
        )
        np.testing.assert_array_equal(clustered_data["cluster_labels"], cluster_labels)

    def test_fit_transform_multiple_lags(
        self, example_field_multiple_lags, example_target
    ):
        rgdr = RGDR()
        clustered_data = rgdr.fit_transform(example_field_multiple_lags, example_target)
        cluster_labels = np.array(
            [
                "lag:1_cluster:-2",
                "lag:1_cluster:1",
                "lag:2_cluster:-1",
                "lag:2_cluster:1",
                "lag:3_cluster:-1",
            ]
        )
        np.testing.assert_array_equal(clustered_data["cluster_labels"], cluster_labels)

    def test_corr_preview(self, dummy_rgdr, example_field, example_target):
        dummy_rgdr.preview_correlation(example_field, example_target)

    def test_corr_preview_multiple_lags(
        self, dummy_rgdr, example_field_multiple_lags, example_target
<<<<<<< HEAD
    ):
        dummy_rgdr.plot_correlation(example_field_multiple_lags, example_target, lag=1)
=======
        ):
        dummy_rgdr.preview_correlation(example_field_multiple_lags, example_target, lag=1)
>>>>>>> 9ddcccfa

    def test_corr_preview_multiple_lags_fail(
        self, dummy_rgdr, example_field_multiple_lags, example_target
    ):
        with pytest.raises(ValueError):
            dummy_rgdr.preview_correlation(example_field_multiple_lags, example_target)

    def test_corr_plot_ax(self, dummy_rgdr, example_field, example_target):
        _, (ax1, ax2) = plt.subplots(ncols=2)
        dummy_rgdr.preview_correlation(example_field, example_target, ax1=ax1, ax2=ax2)

    def test_cluster_plot(self, dummy_rgdr, example_field, example_target):
        dummy_rgdr.preview_clusters(example_field, example_target)

    def test_cluster_preview_multiple_lags(
        self, dummy_rgdr, example_field_multiple_lags, example_target
<<<<<<< HEAD
    ):
        dummy_rgdr.plot_clusters(example_field_multiple_lags, example_target, lag=1)
=======
        ):
        dummy_rgdr.preview_clusters(example_field_multiple_lags, example_target, lag=1)
>>>>>>> 9ddcccfa

    def test_cluster_preview_multiple_lags_fail(
        self, dummy_rgdr, example_field_multiple_lags, example_target
    ):
        with pytest.raises(ValueError):
            dummy_rgdr.preview_clusters(example_field_multiple_lags, example_target)

    def test_cluster_plot_ax(self, dummy_rgdr, example_field, example_target):
        _, ax = plt.subplots()
        dummy_rgdr.preview_clusters(example_field, example_target, ax=ax)<|MERGE_RESOLUTION|>--- conflicted
+++ resolved
@@ -241,13 +241,8 @@
 
     def test_corr_preview_multiple_lags(
         self, dummy_rgdr, example_field_multiple_lags, example_target
-<<<<<<< HEAD
-    ):
-        dummy_rgdr.plot_correlation(example_field_multiple_lags, example_target, lag=1)
-=======
         ):
         dummy_rgdr.preview_correlation(example_field_multiple_lags, example_target, lag=1)
->>>>>>> 9ddcccfa
 
     def test_corr_preview_multiple_lags_fail(
         self, dummy_rgdr, example_field_multiple_lags, example_target
@@ -264,13 +259,8 @@
 
     def test_cluster_preview_multiple_lags(
         self, dummy_rgdr, example_field_multiple_lags, example_target
-<<<<<<< HEAD
-    ):
-        dummy_rgdr.plot_clusters(example_field_multiple_lags, example_target, lag=1)
-=======
         ):
         dummy_rgdr.preview_clusters(example_field_multiple_lags, example_target, lag=1)
->>>>>>> 9ddcccfa
 
     def test_cluster_preview_multiple_lags_fail(
         self, dummy_rgdr, example_field_multiple_lags, example_target
