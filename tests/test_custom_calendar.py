--- conflicted
+++ resolved
@@ -124,7 +124,6 @@
             [interval("2020-12-21", "2020-12-31", closed="left"),
              interval("2020-12-31", "2021-01-20", closed="left"),]
         )
-<<<<<<< HEAD
         assert np.array_equal(calendar.flat, expected)
 
     def test_non_day_interval_length(self):
@@ -149,18 +148,4 @@
         assert np.array_equal(
             expected_anchors,
             cal.get_intervals().index.values
-        )
-
-    # The following tests only check if the plotter completely fails,
-    # visuals are not checked.
-    def test_visualize(self, dummy_calendar):
-        dummy_calendar.visualize(relative_dates=False)
-
-    def test_visualize_relative_dates(self, dummy_calendar):
-        dummy_calendar.visualize(relative_dates=True)
-
-    def test_visualize_with_text(self, dummy_calendar):
-        dummy_calendar.visualize(add_length=True)
-=======
-        assert np.array_equal(calendar.flat, expected)
->>>>>>> b8cbae12
+        )