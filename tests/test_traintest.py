"""Tests for the s2s.traintest module.
"""
import numpy as np
import pandas as pd
import pytest
from sklearn.model_selection import KFold
import s2spy.traintest
from s2spy.time import AdventCalendar


class TestTrainTest:
    # Define all required inputs as fixtures:
    @pytest.fixture(autouse=True)
    def dummy_calendar(self):
        cal = AdventCalendar(anchor_date=(10, 15), freq="180d")
        return cal.map_years(2019, 2021)

<<<<<<< HEAD
    def test_kfold(self, dummy_calendar):
        traintest_group = s2spy.traintest.kfold(dummy_calendar.intervals, n_splits=2)
        # check the first fold
        expected_group = ['train', 'train', 'test']
        assert np.array_equal(traintest_group["fold_1"].values, expected_group)
=======
    @pytest.fixture(autouse=True)
    def dummy_dataframe(self):
        time_index = pd.date_range("20181020", "20211001", freq="60d")
        test_data = np.random.random(len(time_index))
        return pd.DataFrame(test_data, index=time_index, columns=["data1"])

    @pytest.fixture(autouse=True)
    def dummy_dataset(self, dummy_dataframe):
        return dummy_dataframe.to_xarray().rename({"index": "time"})

    @pytest.fixture(autouse=True)
    def dummy_dataframe_short(self):
        time_index = pd.date_range("20191020", "20211001", freq="60d")
        test_data = np.random.random(len(time_index))
        return pd.DataFrame(test_data, index=time_index, columns=["data1"])

    @pytest.fixture(autouse=True)
    def dummy_dataset_short(self, dummy_dataframe_short):
        return dummy_dataframe_short.to_xarray().rename({"index": "time"})

    def test_kfold_df(self, dummy_calendar, dummy_dataframe):
        df = dummy_calendar.resample(dummy_dataframe)
        df = s2spy.traintest.split_groups(KFold(n_splits=2), df)
        expected_group = ["test", "test", "train", "train"]
        assert np.array_equal(df["split_0"].values, expected_group)

    def test_kfold_ds(self, dummy_calendar, dummy_dataset):
        ds = dummy_calendar.resample(dummy_dataset)
        ds = s2spy.traintest.split_groups(KFold(n_splits=2), ds)
        expected_group = ["test", "train"]
        assert np.array_equal(ds.traintest.values[0], expected_group)
>>>>>>> 59022899

    def test_kfold_df_short(self, dummy_calendar, dummy_dataframe_short):
        "Should fail as there is only a single anchor year: no splits can be made"
        df = dummy_calendar.resample(dummy_dataframe_short)
        with pytest.raises(ValueError):
            df = s2spy.traintest.split_groups(KFold(n_splits=2), df)

    def test_kfold_ds_short(self, dummy_calendar, dummy_dataset_short):
        "Should fail as there is only a single anchor year: no splits can be made"
        ds = dummy_calendar.resample(dummy_dataset_short)
        with pytest.raises(ValueError):
            ds = s2spy.traintest.split_groups(KFold(n_splits=2), ds)

    def test_alternative_key(self, dummy_calendar, dummy_dataset):
        ds = dummy_calendar.resample(dummy_dataset)
        ds = s2spy.traintest.split_groups(KFold(n_splits=2), ds, key='i_interval')
        assert 'i_interval' in ds.traintest.dims<|MERGE_RESOLUTION|>--- conflicted
+++ resolved
@@ -6,7 +6,7 @@
 from sklearn.model_selection import KFold
 import s2spy.traintest
 from s2spy.time import AdventCalendar
-
+from s2spy.time import resample
 
 class TestTrainTest:
     # Define all required inputs as fixtures:
@@ -15,13 +15,11 @@
         cal = AdventCalendar(anchor_date=(10, 15), freq="180d")
         return cal.map_years(2019, 2021)
 
-<<<<<<< HEAD
-    def test_kfold(self, dummy_calendar):
-        traintest_group = s2spy.traintest.kfold(dummy_calendar.intervals, n_splits=2)
-        # check the first fold
-        expected_group = ['train', 'train', 'test']
-        assert np.array_equal(traintest_group["fold_1"].values, expected_group)
-=======
+    @pytest.fixture(autouse=True)
+    def dummy_calendar_short(self):
+        cal = AdventCalendar(anchor_date=(10, 15), freq="180d")
+        return cal.map_years(2019, 2021)
+
     @pytest.fixture(autouse=True)
     def dummy_dataframe(self):
         time_index = pd.date_range("20181020", "20211001", freq="60d")
@@ -42,32 +40,39 @@
     def dummy_dataset_short(self, dummy_dataframe_short):
         return dummy_dataframe_short.to_xarray().rename({"index": "time"})
 
-    def test_kfold_df(self, dummy_calendar, dummy_dataframe):
-        df = dummy_calendar.resample(dummy_dataframe)
+    @pytest.fixture(autouse=True)
+    def mapped_calendar(self, dummy_calendar, dummy_dataframe):
+        return dummy_calendar.map_to_data(dummy_dataframe)
+
+    @pytest.fixture(autouse=True)
+    def mapped_calendar_short(self, dummy_calendar_short, dummy_dataframe_short):
+        return dummy_calendar_short.map_to_data(dummy_dataframe_short)
+
+    def test_kfold_df(self, mapped_calendar, dummy_dataframe):
+        df = resample(mapped_calendar, dummy_dataframe)
         df = s2spy.traintest.split_groups(KFold(n_splits=2), df)
         expected_group = ["test", "test", "train", "train"]
         assert np.array_equal(df["split_0"].values, expected_group)
 
-    def test_kfold_ds(self, dummy_calendar, dummy_dataset):
-        ds = dummy_calendar.resample(dummy_dataset)
+    def test_kfold_ds(self, mapped_calendar, dummy_dataset):
+        ds = resample(mapped_calendar, dummy_dataset)
         ds = s2spy.traintest.split_groups(KFold(n_splits=2), ds)
         expected_group = ["test", "train"]
         assert np.array_equal(ds.traintest.values[0], expected_group)
->>>>>>> 59022899
 
-    def test_kfold_df_short(self, dummy_calendar, dummy_dataframe_short):
+    def test_kfold_df_short(self, mapped_calendar_short, dummy_dataframe_short):
         "Should fail as there is only a single anchor year: no splits can be made"
-        df = dummy_calendar.resample(dummy_dataframe_short)
+        df = resample(mapped_calendar_short, dummy_dataframe_short)
         with pytest.raises(ValueError):
             df = s2spy.traintest.split_groups(KFold(n_splits=2), df)
 
-    def test_kfold_ds_short(self, dummy_calendar, dummy_dataset_short):
+    def test_kfold_ds_short(self, mapped_calendar_short, dummy_dataset_short):
         "Should fail as there is only a single anchor year: no splits can be made"
-        ds = dummy_calendar.resample(dummy_dataset_short)
+        ds = resample(mapped_calendar_short, dummy_dataset_short)
         with pytest.raises(ValueError):
             ds = s2spy.traintest.split_groups(KFold(n_splits=2), ds)
 
-    def test_alternative_key(self, dummy_calendar, dummy_dataset):
-        ds = dummy_calendar.resample(dummy_dataset)
+    def test_alternative_key(self, mapped_calendar, dummy_dataset):
+        ds = resample(mapped_calendar, dummy_dataset)
         ds = s2spy.traintest.split_groups(KFold(n_splits=2), ds, key='i_interval')
         assert 'i_interval' in ds.traintest.dims